--- conflicted
+++ resolved
@@ -1,4 +1,4 @@
-<<<<<<< HEAD
+
 <a id="readme-top"></a>
 <!-- PROJECT LOGO -->
 <div align="center">
@@ -88,11 +88,4 @@
 
 ```
 
-<p align="right">(<a href="#readme-top">back to top</a>)</p>
-=======
-# DriveArena
-
-This is the official repo for paper "DriveArena: A Closed-loop Generative Simulation Platform for Autonomous Driving".
-
-README will be updated soon...
->>>>>>> 8aadd3cb
+<p align="right">(<a href="#readme-top">back to top</a>)</p>